--- conflicted
+++ resolved
@@ -19,13 +19,10 @@
   'Blur',
   'LinearGradient',
   'KeepAwake',
-<<<<<<< HEAD
   'FirebaseAnalytics',
-=======
   // Overridding permissions doesn't work in headless mode
   // see https://github.com/puppeteer/puppeteer/issues/3279
   !config.launch.headless && 'expo-notifications',
->>>>>>> 6ff2dd83
   //   'Haptics',
   //   'SecureStore',
 ].filter(t => t);
