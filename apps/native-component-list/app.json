--- conflicted
+++ resolved
@@ -57,12 +57,9 @@
         }
       }
     },
-<<<<<<< HEAD
-=======
     "web": {
       "productionPath": "web-build"
     },
->>>>>>> b89587df
     "assetBundlePatterns": [
       "assets/**",
       "node_modules/react-navigation/src/**/*.png",
