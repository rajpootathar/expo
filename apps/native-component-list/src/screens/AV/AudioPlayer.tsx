import React from 'react';
import { StyleProp, ViewStyle } from 'react-native';
<<<<<<< HEAD
import { Audio, Asset } from 'expo';
=======
import { Asset } from 'expo-asset';
>>>>>>> 40c15ebf

import Player from './Player';

type PlaybackSource =
  | number
  | {
      uri: string;
      overrideFileExtensionAndroid?: string;
      headers?: {
        [fieldName: string]: string;
      };
    }
  | Asset;

interface Props {
  style?: StyleProp<ViewStyle>;
  source: PlaybackSource;
}

interface State {
  isLoaded: boolean;
  isLooping: boolean;
  isPlaying: boolean;
  errorMessage?: string;
  positionMillis: number;
  durationMillis: number;
  rate: number;
  shouldCorrectPitch: boolean;
}

export default class AudioPlayer extends React.Component<Props, State> {
  readonly state: State = {
    isLoaded: false,
    isLooping: false,
    isPlaying: false,
    positionMillis: 0,
    durationMillis: 0,
    rate: 1,
    shouldCorrectPitch: false,
  };

  _sound?: Audio.Sound;

  componentDidMount() {
    this._loadSoundAsync(this.props.source);
  }

  componentWillReceiveProps(nextProps: Props) {
    if (nextProps.source !== this.props.source) {
      this._loadSoundAsync(nextProps.source);
    }
  }

  _loadSoundAsync = async (source: PlaybackSource) => {
    const soundObject = new Audio.Sound();
<<<<<<< HEAD
    console.log('Load sound: ', soundObject);
=======
>>>>>>> 40c15ebf
    try {
      await soundObject.loadAsync(source, { progressUpdateIntervalMillis: 100 });
      soundObject.setOnPlaybackStatusUpdate(this._updateStateToStatus);
      const status = await soundObject.getStatusAsync();
      this._updateStateToStatus(status);
      this._sound = soundObject;
    } catch (error) {
      this.setState({ errorMessage: error.message });
    }
  };

  _updateStateToStatus = (status: any) => this.setState(status);

  _playAsync = async () => {
    console.log('Sound: ', this._sound);
    this._sound!.playAsync();
  };

  _pauseAsync = async () => this._sound!.pauseAsync();

  _setPositionAsync = async (position: number) => this._sound!.setPositionAsync(position);

  _setIsLoopingAsync = async (isLooping: boolean) => this._sound!.setIsLoopingAsync(isLooping);

  _setIsMutedAsync = async (isMuted: boolean) => this._sound!.setIsMutedAsync(isMuted);

  _setRateAsync = async (
    rate: number,
    shouldCorrectPitch: boolean,
    pitchCorrectionQuality = Audio.PitchCorrectionQuality.Low
  ) => {
    await this._sound!.setRateAsync(rate, shouldCorrectPitch, pitchCorrectionQuality);
  };

  render() {
    return (
      <Player
        {...this.state}
        style={this.props.style}
        playAsync={this._playAsync}
        pauseAsync={this._pauseAsync}
        setPositionAsync={this._setPositionAsync}
        setIsLoopingAsync={this._setIsLoopingAsync}
        setRateAsync={this._setRateAsync}
        setIsMutedAsync={this._setIsMutedAsync}
      />
    );
  }
}<|MERGE_RESOLUTION|>--- conflicted
+++ resolved
@@ -1,10 +1,7 @@
 import React from 'react';
 import { StyleProp, ViewStyle } from 'react-native';
-<<<<<<< HEAD
-import { Audio, Asset } from 'expo';
-=======
 import { Asset } from 'expo-asset';
->>>>>>> 40c15ebf
+import { Audio } from 'expo-av';
 
 import Player from './Player';
 
@@ -60,10 +57,6 @@
 
   _loadSoundAsync = async (source: PlaybackSource) => {
     const soundObject = new Audio.Sound();
-<<<<<<< HEAD
-    console.log('Load sound: ', soundObject);
-=======
->>>>>>> 40c15ebf
     try {
       await soundObject.loadAsync(source, { progressUpdateIntervalMillis: 100 });
       soundObject.setOnPlaybackStatusUpdate(this._updateStateToStatus);
