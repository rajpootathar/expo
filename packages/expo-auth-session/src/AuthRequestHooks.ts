import { useCallback, useMemo, useEffect, useState } from 'react';

import { AuthRequest } from './AuthRequest';
import { AuthRequestConfig, AuthRequestPromptOptions } from './AuthRequest.types';
import { AuthSessionResult } from './AuthSession.types';
import { DiscoveryDocument, IssuerOrDiscovery, resolveDiscoveryAsync } from './Discovery';

/**
 * Fetch the discovery document from an OpenID Connect issuer.
 *
 * @param issuerOrDiscovery
 */
export function useAutoDiscovery(issuerOrDiscovery: IssuerOrDiscovery): DiscoveryDocument | null {
  const [discovery, setDiscovery] = useState<DiscoveryDocument | null>(null);

  useEffect(() => {
    resolveDiscoveryAsync(issuerOrDiscovery).then(discovery => {
      setDiscovery(discovery);
    });
  }, [issuerOrDiscovery]);

  return discovery;
}

export function useLoadedAuthRequest(
  config: AuthRequestConfig,
  discovery: DiscoveryDocument | null,
  AuthRequestInstance: typeof AuthRequest
): AuthRequest | null {
  const [request, setRequest] = useState<AuthRequest | null>(null);
<<<<<<< HEAD
  const scopeString = useMemo(() => config.scopes?.join(','), [config.scopes]);
  const extraParamsString = useMemo(() => JSON.stringify(config.extraParams || {}), [
    config.extraParams,
  ]);
  useEffect(
    () => {
      let isMounted = true;

      if (discovery) {
        const request = new AuthRequestInstance(config);
        request.makeAuthUrlAsync(discovery).then(() => {
          if (isMounted) {
            // @ts-ignore
            setRequest(request);
          }
        });
      }
      return () => {
        isMounted = false;
      };
    },
    // eslint-disable-next-line react-hooks/exhaustive-deps
    [
      discovery?.authorizationEndpoint,
      config.clientId,
      config.redirectUri,
      config.responseType,
      config.prompt,
      config.clientSecret,
      config.codeChallenge,
      config.state,
      config.usePKCE,
      scopeString,
      extraParamsString,
    ]
  );
  return request;
}

type PromptMethod = (options?: AuthRequestPromptOptions) => Promise<AuthSessionResult>;

export function useAuthRequestResult(
  request: AuthRequest | null,
  discovery: DiscoveryDocument | null,
  customOptions: AuthRequestPromptOptions = {}
): [AuthSessionResult | null, PromptMethod] {
  const [result, setResult] = useState<AuthSessionResult | null>(null);

  const promptAsync = useCallback(
    async ({ windowFeatures = {}, ...options }: AuthRequestPromptOptions = {}) => {
      if (!discovery || !request) {
        throw new Error('Cannot prompt to authenticate until the request has finished loading.');
      }
      const inputOptions = {
        ...customOptions,
        ...options,
        windowFeatures: {
          ...(customOptions.windowFeatures ?? {}),
          ...windowFeatures,
        },
      };
      console.log('input options', inputOptions);
      const result = await request?.promptAsync(discovery, inputOptions);
      setResult(result);
      return result;
    },
    // eslint-disable-next-line react-hooks/exhaustive-deps
    [request?.url, discovery?.authorizationEndpoint]
  );

  return [result, promptAsync];
}
=======
  const [result, setResult] = useState<AuthSessionResult | null>(null);

  const promptAsync = useCallback(
    async (options: AuthRequestPromptOptions = {}) => {
      if (!discovery || !request) {
        throw new Error('Cannot prompt to authenticate until the request has finished loading.');
      }
      const result = await request?.promptAsync(discovery, options);
      setResult(result);
      return result;
    },
    [request?.url, discovery?.authorizationEndpoint]
  );

  useEffect(() => {
    if (discovery) {
      const request = new AuthRequest(config);
      request.makeAuthUrlAsync(discovery).then(() => setRequest(request));
    }
  }, [
    discovery?.authorizationEndpoint,
    config.clientId,
    config.redirectUri,
    config.prompt,
    config.scopes.join(','),
    config.clientSecret,
    config.codeChallenge,
    config.state,
    JSON.stringify(config.extraParams || {}),
    config.usePKCE,
  ]);
>>>>>>> 2811c3b7

/**
 * Load an authorization request.
 * Returns a loaded request, a response, and a prompt method.
 * When the prompt method completes then the response will be fulfilled.
 *
 * @param config
 * @param discovery
 */
export function useAuthRequest(
  config: AuthRequestConfig,
  discovery: DiscoveryDocument | null
): [
  AuthRequest | null,
  AuthSessionResult | null,
  (options?: AuthRequestPromptOptions) => Promise<AuthSessionResult>
] {
  const request = useLoadedAuthRequest(config, discovery, AuthRequest);
  const [result, promptAsync] = useAuthRequestResult(request, discovery);
  return [request, result, promptAsync];
}<|MERGE_RESOLUTION|>--- conflicted
+++ resolved
@@ -28,7 +28,6 @@
   AuthRequestInstance: typeof AuthRequest
 ): AuthRequest | null {
   const [request, setRequest] = useState<AuthRequest | null>(null);
-<<<<<<< HEAD
   const scopeString = useMemo(() => config.scopes?.join(','), [config.scopes]);
   const extraParamsString = useMemo(() => JSON.stringify(config.extraParams || {}), [
     config.extraParams,
@@ -90,7 +89,6 @@
           ...windowFeatures,
         },
       };
-      console.log('input options', inputOptions);
       const result = await request?.promptAsync(discovery, inputOptions);
       setResult(result);
       return result;
@@ -101,39 +99,6 @@
 
   return [result, promptAsync];
 }
-=======
-  const [result, setResult] = useState<AuthSessionResult | null>(null);
-
-  const promptAsync = useCallback(
-    async (options: AuthRequestPromptOptions = {}) => {
-      if (!discovery || !request) {
-        throw new Error('Cannot prompt to authenticate until the request has finished loading.');
-      }
-      const result = await request?.promptAsync(discovery, options);
-      setResult(result);
-      return result;
-    },
-    [request?.url, discovery?.authorizationEndpoint]
-  );
-
-  useEffect(() => {
-    if (discovery) {
-      const request = new AuthRequest(config);
-      request.makeAuthUrlAsync(discovery).then(() => setRequest(request));
-    }
-  }, [
-    discovery?.authorizationEndpoint,
-    config.clientId,
-    config.redirectUri,
-    config.prompt,
-    config.scopes.join(','),
-    config.clientSecret,
-    config.codeChallenge,
-    config.state,
-    JSON.stringify(config.extraParams || {}),
-    config.usePKCE,
-  ]);
->>>>>>> 2811c3b7
 
 /**
  * Load an authorization request.
