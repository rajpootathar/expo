// Copyright 2018-present 650 Industries. All rights reserved.

#import <UMCore/UMModuleRegistry.h>
#import <EXKeepAwake/EXKeepAwake.h>
#import <UMCore/UMAppLifecycleService.h>
#import <UMCore/UMUtilities.h>

@interface EXKeepAwake () <UMAppLifecycleListener>

@property (nonatomic, weak) id<UMAppLifecycleService> lifecycleManager;
@property (nonatomic, weak) UMModuleRegistry *moduleRegistry;

@end

@implementation EXKeepAwake {
  NSMutableSet *_activeTags;
}

- (instancetype)init {
  self = [super init];
  _activeTags = [NSMutableSet set];
  return self;
}

UM_EXPORT_MODULE(ExpoKeepAwake);

# pragma mark - UMModuleRegistryConsumer

- (void)setModuleRegistry:(UMModuleRegistry *)moduleRegistry
{
  if (_moduleRegistry) {
    [_lifecycleManager unregisterAppLifecycleListener:self];
  }
  
  _lifecycleManager = nil;
  
  if (moduleRegistry) {
    _lifecycleManager = [moduleRegistry getModuleImplementingProtocol:@protocol(UMAppLifecycleService)];
  }
  
  if (_lifecycleManager) {
    [_lifecycleManager registerAppLifecycleListener:self];
  }
}

UM_EXPORT_METHOD_AS(activate, activate:(NSString *)tag
                    resolve:(UMPromiseResolveBlock)resolve
                    reject:(UMPromiseRejectBlock)reject)
{
<<<<<<< HEAD
  if(![self isActivated]) {
=======
  if(![self shouldBeActive]) {
>>>>>>> 2e2adf37
    [UMUtilities performSynchronouslyOnMainThread:^{
      [[UIApplication sharedApplication] setIdleTimerDisabled:YES];
    }];
  }
  [_activeTags addObject:tag];
  resolve(@YES);
}

UM_EXPORT_METHOD_AS(deactivate, deactivate:(NSString *)tag
                    resolve:(UMPromiseResolveBlock)resolve
                    reject:(UMPromiseRejectBlock)reject)
{
  [_activeTags removeObject:tag];
<<<<<<< HEAD
  if (![self isActivated]) {
=======
  if (![self shouldBeActive]) {
>>>>>>> 2e2adf37
    [UMUtilities performSynchronouslyOnMainThread:^{
      [[UIApplication sharedApplication] setIdleTimerDisabled:NO];
    }];
  }
  resolve(@YES);
}

# pragma mark - UMAppLifecycleListener

- (void)onAppBackgrounded {
  [UMUtilities performSynchronouslyOnMainThread:^{
    [[UIApplication sharedApplication] setIdleTimerDisabled:NO];
  }];
}

- (void)onAppForegrounded {
<<<<<<< HEAD
  if ([self isActivated]) {
=======
  if ([self shouldBeActive]) {
>>>>>>> 2e2adf37
    [UMUtilities performSynchronouslyOnMainThread:^{
      [[UIApplication sharedApplication] setIdleTimerDisabled:YES];
    }];
  }
}

<<<<<<< HEAD
- (BOOL) isActivated {
=======
- (BOOL)shouldBeActive {
>>>>>>> 2e2adf37
  return [_activeTags count] > 0;
}

@end<|MERGE_RESOLUTION|>--- conflicted
+++ resolved
@@ -47,11 +47,7 @@
                     resolve:(UMPromiseResolveBlock)resolve
                     reject:(UMPromiseRejectBlock)reject)
 {
-<<<<<<< HEAD
-  if(![self isActivated]) {
-=======
   if(![self shouldBeActive]) {
->>>>>>> 2e2adf37
     [UMUtilities performSynchronouslyOnMainThread:^{
       [[UIApplication sharedApplication] setIdleTimerDisabled:YES];
     }];
@@ -65,11 +61,7 @@
                     reject:(UMPromiseRejectBlock)reject)
 {
   [_activeTags removeObject:tag];
-<<<<<<< HEAD
-  if (![self isActivated]) {
-=======
   if (![self shouldBeActive]) {
->>>>>>> 2e2adf37
     [UMUtilities performSynchronouslyOnMainThread:^{
       [[UIApplication sharedApplication] setIdleTimerDisabled:NO];
     }];
@@ -86,22 +78,14 @@
 }
 
 - (void)onAppForegrounded {
-<<<<<<< HEAD
-  if ([self isActivated]) {
-=======
   if ([self shouldBeActive]) {
->>>>>>> 2e2adf37
     [UMUtilities performSynchronouslyOnMainThread:^{
       [[UIApplication sharedApplication] setIdleTimerDisabled:YES];
     }];
   }
 }
 
-<<<<<<< HEAD
-- (BOOL) isActivated {
-=======
 - (BOOL)shouldBeActive {
->>>>>>> 2e2adf37
   return [_activeTags count] > 0;
 }
 
